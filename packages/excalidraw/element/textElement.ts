import type { SubtypeMethods } from "./subtypes";
import { getSubtypeMethods } from "./subtypes";
import { getFontString, arrayToMap, isTestEnv, normalizeEOL } from "../utils";
import type {
  ElementsMap,
  ExcalidrawElement,
  ExcalidrawElementType,
  ExcalidrawTextContainer,
  ExcalidrawTextElement,
  ExcalidrawTextElementWithContainer,
  FontString,
  NonDeletedExcalidrawElement,
} from "./types";
import { mutateElement } from "./mutateElement";
import {
  ARROW_LABEL_FONT_SIZE_TO_MIN_WIDTH_RATIO,
  ARROW_LABEL_WIDTH_FRACTION,
  BOUND_TEXT_PADDING,
  DEFAULT_FONT_FAMILY,
  DEFAULT_FONT_SIZE,
  TEXT_ALIGN,
  VERTICAL_ALIGN,
} from "../constants";
import type { MaybeTransformHandleType } from "./transformHandles";
import { isTextElement } from ".";
import { isBoundToContainer, isArrowElement } from "./typeChecks";
import { LinearElementEditor } from "./linearElementEditor";
import type { AppState } from "../types";
import {
  resetOriginalContainerCache,
  updateOriginalContainerCache,
} from "./containerCache";
import type { ExtractSetType } from "../utility-types";

export const measureTextElement = function (element, next) {
  const map = getSubtypeMethods(element.subtype);
  if (map?.measureText) {
    return map.measureText(element, next);
  }

  const fontSize = next?.fontSize ?? element.fontSize;
  const font = getFontString({ fontSize, fontFamily: element.fontFamily });
  const text = next?.text ?? element.text;
  return measureText(text, font, element.lineHeight);
} as SubtypeMethods["measureText"];

export const wrapTextElement = function (element, containerWidth, next) {
  const map = getSubtypeMethods(element.subtype);
  if (map?.wrapText) {
    return map.wrapText(element, containerWidth, next);
  }

  const fontSize = next?.fontSize ?? element.fontSize;
  const font = getFontString({ fontSize, fontFamily: element.fontFamily });
  const text = next?.text ?? element.originalText;
  return wrapText(text, font, containerWidth);
} as SubtypeMethods["wrapText"];

export const normalizeText = (text: string) => {
  return (
    normalizeEOL(text)
      // replace tabs with spaces so they render and measure correctly
      .replace(/\t/g, "        ")
  );
};

const splitIntoLines = (text: string) => {
  return normalizeText(text).split("\n");
};

export const redrawTextBoundingBox = (
  textElement: ExcalidrawTextElement,
  container: ExcalidrawElement | null,
  elementsMap: ElementsMap,
  informMutation = true,
) => {
  let maxWidth = undefined;
  const boundTextUpdates = {
    x: textElement.x,
    y: textElement.y,
    text: textElement.text,
    width: textElement.width,
    height: textElement.height,
    angle: container?.angle ?? textElement.angle,
  };

  boundTextUpdates.text = textElement.text;

<<<<<<< HEAD
  if (container) {
    maxWidth = getBoundTextMaxWidth(container, textElement);
    boundTextUpdates.text = wrapTextElement(textElement, maxWidth);
  }
  const metrics = measureTextElement(textElement, {
    text: boundTextUpdates.text,
  });
=======
  if (container || !textElement.autoResize) {
    maxWidth = container
      ? getBoundTextMaxWidth(container, textElement)
      : textElement.width;
    boundTextUpdates.text = wrapText(
      textElement.originalText,
      getFontString(textElement),
      maxWidth,
    );
  }

  const metrics = measureText(
    boundTextUpdates.text,
    getFontString(textElement),
    textElement.lineHeight,
  );
>>>>>>> 62228e0b

  // Note: only update width for unwrapped text and bound texts (which always have autoResize set to true)
  if (textElement.autoResize) {
    boundTextUpdates.width = metrics.width;
  }
  boundTextUpdates.height = metrics.height;

  // Maintain coordX for non left-aligned text in case the width has changed
  if (!container) {
    if (textElement.textAlign === TEXT_ALIGN.RIGHT) {
      boundTextUpdates.x += textElement.width - metrics.width;
    } else if (textElement.textAlign === TEXT_ALIGN.CENTER) {
      boundTextUpdates.x += textElement.width / 2 - metrics.width / 2;
    }
  }
  if (container) {
    const maxContainerHeight = getBoundTextMaxHeight(
      container,
      textElement as ExcalidrawTextElementWithContainer,
    );
    const maxContainerWidth = getBoundTextMaxWidth(container, textElement);

    if (!isArrowElement(container) && metrics.height > maxContainerHeight) {
      const nextHeight = computeContainerDimensionForBoundText(
        metrics.height,
        container.type,
      );
      mutateElement(container, { height: nextHeight }, informMutation);
      updateOriginalContainerCache(container.id, nextHeight);
    }
    if (metrics.width > maxContainerWidth) {
      const nextWidth = computeContainerDimensionForBoundText(
        metrics.width,
        container.type,
      );
      mutateElement(container, { width: nextWidth }, informMutation);
    }
    const updatedTextElement = {
      ...textElement,
      ...boundTextUpdates,
    } as ExcalidrawTextElementWithContainer;
    const { x, y } = computeBoundTextPosition(
      container,
      updatedTextElement,
      elementsMap,
    );
    boundTextUpdates.x = x;
    boundTextUpdates.y = y;
  }

  mutateElement(textElement, boundTextUpdates, informMutation);
};

export const bindTextToShapeAfterDuplication = (
  newElements: ExcalidrawElement[],
  oldElements: ExcalidrawElement[],
  oldIdToDuplicatedId: Map<ExcalidrawElement["id"], ExcalidrawElement["id"]>,
): void => {
  const newElementsMap = arrayToMap(newElements) as Map<
    ExcalidrawElement["id"],
    ExcalidrawElement
  >;
  oldElements.forEach((element) => {
    const newElementId = oldIdToDuplicatedId.get(element.id) as string;
    const boundTextElementId = getBoundTextElementId(element);

    if (boundTextElementId) {
      const newTextElementId = oldIdToDuplicatedId.get(boundTextElementId);
      if (newTextElementId) {
        const newContainer = newElementsMap.get(newElementId);
        if (newContainer) {
          mutateElement(newContainer, {
            boundElements: (element.boundElements || [])
              .filter(
                (boundElement) =>
                  boundElement.id !== newTextElementId &&
                  boundElement.id !== boundTextElementId,
              )
              .concat({
                type: "text",
                id: newTextElementId,
              }),
          });
        }
        const newTextElement = newElementsMap.get(newTextElementId);
        if (newTextElement && isTextElement(newTextElement)) {
          mutateElement(newTextElement, {
            containerId: newContainer ? newElementId : null,
          });
        }
      }
    }
  });
};

export const handleBindTextResize = (
  container: NonDeletedExcalidrawElement,
  elementsMap: ElementsMap,
  transformHandleType: MaybeTransformHandleType,
  shouldMaintainAspectRatio = false,
) => {
  const boundTextElementId = getBoundTextElementId(container);
  if (!boundTextElementId) {
    return;
  }
  resetOriginalContainerCache(container.id);
  const textElement = getBoundTextElement(container, elementsMap);
  if (textElement && textElement.text) {
    if (!container) {
      return;
    }

    let text = textElement.text;
    let nextHeight = textElement.height;
    let nextWidth = textElement.width;
    const maxWidth = getBoundTextMaxWidth(container, textElement);
    const maxHeight = getBoundTextMaxHeight(container, textElement);
    let containerHeight = container.height;
    if (
      shouldMaintainAspectRatio ||
      (transformHandleType !== "n" && transformHandleType !== "s")
    ) {
      if (text) {
        text = wrapTextElement(textElement, maxWidth);
      }
      const metrics = measureTextElement(textElement, { text });
      nextHeight = metrics.height;
      nextWidth = metrics.width;
    }
    // increase height in case text element height exceeds
    if (nextHeight > maxHeight) {
      containerHeight = computeContainerDimensionForBoundText(
        nextHeight,
        container.type,
      );

      const diff = containerHeight - container.height;
      // fix the y coord when resizing from ne/nw/n
      const updatedY =
        !isArrowElement(container) &&
        (transformHandleType === "ne" ||
          transformHandleType === "nw" ||
          transformHandleType === "n")
          ? container.y - diff
          : container.y;
      mutateElement(container, {
        height: containerHeight,
        y: updatedY,
      });
    }

    mutateElement(textElement, {
      text,
      width: nextWidth,
      height: nextHeight,
    });

    if (!isArrowElement(container)) {
      mutateElement(
        textElement,
        computeBoundTextPosition(container, textElement, elementsMap),
      );
    }
  }
};

export const computeBoundTextPosition = (
  container: ExcalidrawElement,
  boundTextElement: ExcalidrawTextElementWithContainer,
  elementsMap: ElementsMap,
) => {
  if (isArrowElement(container)) {
    return LinearElementEditor.getBoundTextElementPosition(
      container,
      boundTextElement,
      elementsMap,
    );
  }
  const containerCoords = getContainerCoords(container);
  const maxContainerHeight = getBoundTextMaxHeight(container, boundTextElement);
  const maxContainerWidth = getBoundTextMaxWidth(container, boundTextElement);

  let x;
  let y;
  if (boundTextElement.verticalAlign === VERTICAL_ALIGN.TOP) {
    y = containerCoords.y;
  } else if (boundTextElement.verticalAlign === VERTICAL_ALIGN.BOTTOM) {
    y = containerCoords.y + (maxContainerHeight - boundTextElement.height);
  } else {
    y =
      containerCoords.y +
      (maxContainerHeight / 2 - boundTextElement.height / 2);
  }
  if (boundTextElement.textAlign === TEXT_ALIGN.LEFT) {
    x = containerCoords.x;
  } else if (boundTextElement.textAlign === TEXT_ALIGN.RIGHT) {
    x = containerCoords.x + (maxContainerWidth - boundTextElement.width);
  } else {
    x =
      containerCoords.x + (maxContainerWidth / 2 - boundTextElement.width / 2);
  }
  return { x, y };
};

export const measureText = (
  text: string,
  font: FontString,
  lineHeight: ExcalidrawTextElement["lineHeight"],
) => {
  text = text
    .split("\n")
    // replace empty lines with single space because leading/trailing empty
    // lines would be stripped from computation
    .map((x) => x || " ")
    .join("\n");
  const fontSize = parseFloat(font);
  const height = getTextHeight(text, fontSize, lineHeight);
  const width = getTextWidth(text, font);
  return { width, height };
};

/**
 * To get unitless line-height (if unknown) we can calculate it by dividing
 * height-per-line by fontSize.
 */
export const detectLineHeight = (textElement: ExcalidrawTextElement) => {
  const lineCount = splitIntoLines(textElement.text).length;
  return (textElement.height /
    lineCount /
    textElement.fontSize) as ExcalidrawTextElement["lineHeight"];
};

/**
 * We calculate the line height from the font size and the unitless line height,
 * aligning with the W3C spec.
 */
export const getLineHeightInPx = (
  fontSize: ExcalidrawTextElement["fontSize"],
  lineHeight: ExcalidrawTextElement["lineHeight"],
) => {
  return fontSize * lineHeight;
};

// FIXME rename to getApproxMinContainerHeight
export const getApproxMinLineHeight = (
  fontSize: ExcalidrawTextElement["fontSize"],
  lineHeight: ExcalidrawTextElement["lineHeight"],
) => {
  return getLineHeightInPx(fontSize, lineHeight) + BOUND_TEXT_PADDING * 2;
};

let canvas: HTMLCanvasElement | undefined;

/**
 * @param forceAdvanceWidth use to force retrieve the "advance width" ~ `metrics.width`, instead of the actual boundind box width.
 *
 * > The advance width is the distance between the glyph's initial pen position and the next glyph's initial pen position.
 *
 * We need to use the advance width as that's the closest thing to the browser wrapping algo, hence using it for:
 * - text wrapping
 * - wysiwyg editor (+padding)
 *
 * Everything else should be based on the actual bounding box width.
 *
 * `Math.ceil` of the final width adds additional buffer which stabilizes slight wrapping incosistencies.
 */
const getLineWidth = (
  text: string,
  font: FontString,
  forceAdvanceWidth?: true,
) => {
  if (!canvas) {
    canvas = document.createElement("canvas");
  }
  const canvas2dContext = canvas.getContext("2d")!;
  canvas2dContext.font = font;
  const metrics = canvas2dContext.measureText(text);

  const advanceWidth = metrics.width;

  // retrieve the actual bounding box width if these metrics are available (as of now > 95% coverage)
  if (
    !forceAdvanceWidth &&
    window.TextMetrics &&
    "actualBoundingBoxLeft" in window.TextMetrics.prototype &&
    "actualBoundingBoxRight" in window.TextMetrics.prototype
  ) {
    // could be negative, therefore getting the absolute value
    const actualWidth =
      Math.abs(metrics.actualBoundingBoxLeft) +
      Math.abs(metrics.actualBoundingBoxRight);

    // fallback to advance width if the actual width is zero, i.e. on text editing start
    // or when actual width does not respect whitespace chars, i.e. spaces
    // otherwise actual width should always be bigger
    return Math.max(actualWidth, advanceWidth);
  }

  // since in test env the canvas measureText algo
  // doesn't measure text and instead just returns number of
  // characters hence we assume that each letteris 10px
  if (isTestEnv()) {
    return advanceWidth * 10;
  }

  return advanceWidth;
};

export const getTextWidth = (
  text: string,
  font: FontString,
  forceAdvanceWidth?: true,
) => {
  const lines = splitIntoLines(text);
  let width = 0;
  lines.forEach((line) => {
    width = Math.max(width, getLineWidth(line, font, forceAdvanceWidth));
  });

  return width;
};

export const getTextHeight = (
  text: string,
  fontSize: number,
  lineHeight: ExcalidrawTextElement["lineHeight"],
) => {
  const lineCount = splitIntoLines(text).length;
  return getLineHeightInPx(fontSize, lineHeight) * lineCount;
};

export const parseTokens = (text: string) => {
  // Splitting words containing "-" as those are treated as separate words
  // by css wrapping algorithm eg non-profit => non-, profit
  const words = text.split("-");
  if (words.length > 1) {
    // non-proft org => ['non-', 'profit org']
    words.forEach((word, index) => {
      if (index !== words.length - 1) {
        words[index] = word += "-";
      }
    });
  }
  // Joining the words with space and splitting them again with space to get the
  // final list of tokens
  // ['non-', 'profit org'] =>,'non- proft org' => ['non-','profit','org']
  return words.join(" ").split(" ");
};

export const wrapText = (
  text: string,
  font: FontString,
  maxWidth: number,
): string => {
  // if maxWidth is not finite or NaN which can happen in case of bugs in
  // computation, we need to make sure we don't continue as we'll end up
  // in an infinite loop
  if (!Number.isFinite(maxWidth) || maxWidth < 0) {
    return text;
  }

  const lines: Array<string> = [];
  const originalLines = text.split("\n");
  const spaceAdvanceWidth = getLineWidth(" ", font, true);

  let currentLine = "";
  let currentLineWidthTillNow = 0;

  const push = (str: string) => {
    if (str.trim()) {
      lines.push(str);
    }
  };

  const resetParams = () => {
    currentLine = "";
    currentLineWidthTillNow = 0;
  };

  for (const originalLine of originalLines) {
    const currentLineWidth = getLineWidth(originalLine, font, true);

    // Push the line if its <= maxWidth
    if (currentLineWidth <= maxWidth) {
      lines.push(originalLine);
      continue;
    }

    const words = parseTokens(originalLine);
    resetParams();

    let index = 0;

    while (index < words.length) {
      const currentWordWidth = getLineWidth(words[index], font, true);

      // This will only happen when single word takes entire width
      if (currentWordWidth === maxWidth) {
        push(words[index]);
        index++;
      }

      // Start breaking longer words exceeding max width
      else if (currentWordWidth > maxWidth) {
        // push current line since the current word exceeds the max width
        // so will be appended in next line
        push(currentLine);

        resetParams();

        while (words[index].length > 0) {
          const currentChar = String.fromCodePoint(
            words[index].codePointAt(0)!,
          );

          const line = currentLine + currentChar;
          // use advance width instead of the actual width as it's closest to the browser wapping algo
          // use width of the whole line instead of calculating individual chars to accomodate for kerning
          const lineAdvanceWidth = getLineWidth(line, font, true);
          const charAdvanceWidth = charWidth.calculate(currentChar, font);

          currentLineWidthTillNow = lineAdvanceWidth;
          words[index] = words[index].slice(currentChar.length);

          if (currentLineWidthTillNow >= maxWidth) {
            push(currentLine);
            currentLine = currentChar;
            currentLineWidthTillNow = charAdvanceWidth;
          } else {
            currentLine = line;
          }
        }
        // push current line if appending space exceeds max width
        if (currentLineWidthTillNow + spaceAdvanceWidth >= maxWidth) {
          push(currentLine);
          resetParams();
          // space needs to be appended before next word
          // as currentLine contains chars which couldn't be appended
          // to previous line unless the line ends with hyphen to sync
          // with css word-wrap
        } else if (!currentLine.endsWith("-")) {
          currentLine += " ";
          currentLineWidthTillNow += spaceAdvanceWidth;
        }
        index++;
      } else {
        // Start appending words in a line till max width reached
        while (currentLineWidthTillNow < maxWidth && index < words.length) {
          const word = words[index];
          currentLineWidthTillNow = getLineWidth(
            currentLine + word,
            font,
            true,
          );

          if (currentLineWidthTillNow > maxWidth) {
            push(currentLine);
            resetParams();

            break;
          }
          index++;

          // if word ends with "-" then we don't need to add space
          // to sync with css word-wrap
          const shouldAppendSpace = !word.endsWith("-");
          currentLine += word;

          if (shouldAppendSpace) {
            currentLine += " ";
          }

          // Push the word if appending space exceeds max width
          if (currentLineWidthTillNow + spaceAdvanceWidth >= maxWidth) {
            if (shouldAppendSpace) {
              lines.push(currentLine.slice(0, -1));
            } else {
              lines.push(currentLine);
            }
            resetParams();
            break;
          }
        }
      }
    }

    if (currentLine.slice(-1) === " ") {
      // only remove last trailing space which we have added when joining words
      currentLine = currentLine.slice(0, -1);
      push(currentLine);
    }
  }

  return lines.join("\n");
};

export const charWidth = (() => {
  const cachedCharWidth: { [key: FontString]: Array<number> } = {};

  const calculate = (char: string, font: FontString) => {
    const ascii = char.charCodeAt(0);
    if (!cachedCharWidth[font]) {
      cachedCharWidth[font] = [];
    }
    if (!cachedCharWidth[font][ascii]) {
      const width = getLineWidth(char, font, true);
      cachedCharWidth[font][ascii] = width;
    }

    return cachedCharWidth[font][ascii];
  };

  const getCache = (font: FontString) => {
    return cachedCharWidth[font];
  };
  return {
    calculate,
    getCache,
  };
})();

const DUMMY_TEXT = "ABCDEFGHIJKLMNOPQRSTUVWXYZ0123456789".toLocaleUpperCase();

// FIXME rename to getApproxMinContainerWidth
export const getApproxMinLineWidth = (
  font: FontString,
  lineHeight: ExcalidrawTextElement["lineHeight"],
) => {
  const maxCharWidth = getMaxCharWidth(font);
  if (maxCharWidth === 0) {
    return (
      measureText(DUMMY_TEXT.split("").join("\n"), font, lineHeight).width +
      BOUND_TEXT_PADDING * 2
    );
  }
  return maxCharWidth + BOUND_TEXT_PADDING * 2;
};

export const getMinCharWidth = (font: FontString) => {
  const cache = charWidth.getCache(font);
  if (!cache) {
    return 0;
  }
  const cacheWithOutEmpty = cache.filter((val) => val !== undefined);

  return Math.min(...cacheWithOutEmpty);
};

export const getMaxCharWidth = (font: FontString) => {
  const cache = charWidth.getCache(font);
  if (!cache) {
    return 0;
  }
  const cacheWithOutEmpty = cache.filter((val) => val !== undefined);
  return Math.max(...cacheWithOutEmpty);
};

export const getBoundTextElementId = (container: ExcalidrawElement | null) => {
  return container?.boundElements?.length
    ? container?.boundElements?.filter((ele) => ele.type === "text")[0]?.id ||
        null
    : null;
};

export const getBoundTextElement = (
  element: ExcalidrawElement | null,
  elementsMap: ElementsMap,
) => {
  if (!element) {
    return null;
  }
  const boundTextElementId = getBoundTextElementId(element);

  if (boundTextElementId) {
    return (elementsMap.get(boundTextElementId) ||
      null) as ExcalidrawTextElementWithContainer | null;
  }
  return null;
};

export const getContainerElement = (
  element: ExcalidrawTextElement | null,
  elementsMap: ElementsMap,
): ExcalidrawTextContainer | null => {
  if (!element) {
    return null;
  }
  if (element.containerId) {
    return (elementsMap.get(element.containerId) ||
      null) as ExcalidrawTextContainer | null;
  }
  return null;
};

export const getContainerCenter = (
  container: ExcalidrawElement,
  appState: AppState,
  elementsMap: ElementsMap,
) => {
  if (!isArrowElement(container)) {
    return {
      x: container.x + container.width / 2,
      y: container.y + container.height / 2,
    };
  }
  const points = LinearElementEditor.getPointsGlobalCoordinates(
    container,
    elementsMap,
  );
  if (points.length % 2 === 1) {
    const index = Math.floor(container.points.length / 2);
    const midPoint = LinearElementEditor.getPointGlobalCoordinates(
      container,
      container.points[index],
      elementsMap,
    );
    return { x: midPoint[0], y: midPoint[1] };
  }
  const index = container.points.length / 2 - 1;
  let midSegmentMidpoint = LinearElementEditor.getEditorMidPoints(
    container,
    elementsMap,
    appState,
  )[index];
  if (!midSegmentMidpoint) {
    midSegmentMidpoint = LinearElementEditor.getSegmentMidPoint(
      container,
      points[index],
      points[index + 1],
      index + 1,
      elementsMap,
    );
  }
  return { x: midSegmentMidpoint[0], y: midSegmentMidpoint[1] };
};

export const getContainerCoords = (container: NonDeletedExcalidrawElement) => {
  let offsetX = BOUND_TEXT_PADDING;
  let offsetY = BOUND_TEXT_PADDING;

  if (container.type === "ellipse") {
    // The derivation of coordinates is explained in https://github.com/excalidraw/excalidraw/pull/6172
    offsetX += (container.width / 2) * (1 - Math.sqrt(2) / 2);
    offsetY += (container.height / 2) * (1 - Math.sqrt(2) / 2);
  }
  // The derivation of coordinates is explained in https://github.com/excalidraw/excalidraw/pull/6265
  if (container.type === "diamond") {
    offsetX += container.width / 4;
    offsetY += container.height / 4;
  }
  return {
    x: container.x + offsetX,
    y: container.y + offsetY,
  };
};

export const getTextElementAngle = (
  textElement: ExcalidrawTextElement,
  container: ExcalidrawTextContainer | null,
) => {
  if (!container || isArrowElement(container)) {
    return textElement.angle;
  }
  return container.angle;
};

export const getBoundTextElementPosition = (
  container: ExcalidrawElement,
  boundTextElement: ExcalidrawTextElementWithContainer,
  elementsMap: ElementsMap,
) => {
  if (isArrowElement(container)) {
    return LinearElementEditor.getBoundTextElementPosition(
      container,
      boundTextElement,
      elementsMap,
    );
  }
};

export const shouldAllowVerticalAlign = (
  selectedElements: NonDeletedExcalidrawElement[],
  elementsMap: ElementsMap,
) => {
  return selectedElements.some((element) => {
    if (isBoundToContainer(element)) {
      const container = getContainerElement(element, elementsMap);
      if (isArrowElement(container)) {
        return false;
      }
      return true;
    }
    return false;
  });
};

export const suppportsHorizontalAlign = (
  selectedElements: NonDeletedExcalidrawElement[],
  elementsMap: ElementsMap,
) => {
  return selectedElements.some((element) => {
    if (isBoundToContainer(element)) {
      const container = getContainerElement(element, elementsMap);
      if (isArrowElement(container)) {
        return false;
      }
      return true;
    }

    return isTextElement(element);
  });
};

const VALID_CONTAINER_TYPES = new Set([
  "rectangle",
  "ellipse",
  "diamond",
  "arrow",
]);

export const isValidTextContainer = (element: {
  type: ExcalidrawElementType;
}) => VALID_CONTAINER_TYPES.has(element.type);

export const computeContainerDimensionForBoundText = (
  dimension: number,
  containerType: ExtractSetType<typeof VALID_CONTAINER_TYPES>,
) => {
  dimension = Math.ceil(dimension);
  const padding = BOUND_TEXT_PADDING * 2;

  if (containerType === "ellipse") {
    return Math.round(((dimension + padding) / Math.sqrt(2)) * 2);
  }
  if (containerType === "arrow") {
    return dimension + padding * 8;
  }
  if (containerType === "diamond") {
    return 2 * (dimension + padding);
  }
  return dimension + padding;
};

export const getBoundTextMaxWidth = (
  container: ExcalidrawElement,
  boundTextElement: ExcalidrawTextElement | null,
) => {
  const { width } = container;
  if (isArrowElement(container)) {
    const minWidth =
      (boundTextElement?.fontSize ?? DEFAULT_FONT_SIZE) *
      ARROW_LABEL_FONT_SIZE_TO_MIN_WIDTH_RATIO;
    return Math.max(ARROW_LABEL_WIDTH_FRACTION * width, minWidth);
  }
  if (container.type === "ellipse") {
    // The width of the largest rectangle inscribed inside an ellipse is
    // Math.round((ellipse.width / 2) * Math.sqrt(2)) which is derived from
    // equation of an ellipse -https://github.com/excalidraw/excalidraw/pull/6172
    return Math.round((width / 2) * Math.sqrt(2)) - BOUND_TEXT_PADDING * 2;
  }
  if (container.type === "diamond") {
    // The width of the largest rectangle inscribed inside a rhombus is
    // Math.round(width / 2) - https://github.com/excalidraw/excalidraw/pull/6265
    return Math.round(width / 2) - BOUND_TEXT_PADDING * 2;
  }
  return width - BOUND_TEXT_PADDING * 2;
};

export const getBoundTextMaxHeight = (
  container: ExcalidrawElement,
  boundTextElement: ExcalidrawTextElementWithContainer,
) => {
  const { height } = container;
  if (isArrowElement(container)) {
    const containerHeight = height - BOUND_TEXT_PADDING * 8 * 2;
    if (containerHeight <= 0) {
      return boundTextElement.height;
    }
    return height;
  }
  if (container.type === "ellipse") {
    // The height of the largest rectangle inscribed inside an ellipse is
    // Math.round((ellipse.height / 2) * Math.sqrt(2)) which is derived from
    // equation of an ellipse - https://github.com/excalidraw/excalidraw/pull/6172
    return Math.round((height / 2) * Math.sqrt(2)) - BOUND_TEXT_PADDING * 2;
  }
  if (container.type === "diamond") {
    // The height of the largest rectangle inscribed inside a rhombus is
    // Math.round(height / 2) - https://github.com/excalidraw/excalidraw/pull/6265
    return Math.round(height / 2) - BOUND_TEXT_PADDING * 2;
  }
  return height - BOUND_TEXT_PADDING * 2;
};

export const isMeasureTextSupported = () => {
  const width = getTextWidth(
    DUMMY_TEXT,
    getFontString({
      fontSize: DEFAULT_FONT_SIZE,
      fontFamily: DEFAULT_FONT_FAMILY,
    }),
  );
  return width > 0;
};

export const getMinTextElementWidth = (
  font: FontString,
  lineHeight: ExcalidrawTextElement["lineHeight"],
) => {
  return measureText("", font, lineHeight).width + BOUND_TEXT_PADDING * 2;
};<|MERGE_RESOLUTION|>--- conflicted
+++ resolved
@@ -86,32 +86,16 @@
 
   boundTextUpdates.text = textElement.text;
 
-<<<<<<< HEAD
-  if (container) {
-    maxWidth = getBoundTextMaxWidth(container, textElement);
-    boundTextUpdates.text = wrapTextElement(textElement, maxWidth);
-  }
-  const metrics = measureTextElement(textElement, {
-    text: boundTextUpdates.text,
-  });
-=======
   if (container || !textElement.autoResize) {
     maxWidth = container
       ? getBoundTextMaxWidth(container, textElement)
       : textElement.width;
-    boundTextUpdates.text = wrapText(
-      textElement.originalText,
-      getFontString(textElement),
-      maxWidth,
-    );
-  }
-
-  const metrics = measureText(
-    boundTextUpdates.text,
-    getFontString(textElement),
-    textElement.lineHeight,
-  );
->>>>>>> 62228e0b
+    boundTextUpdates.text = wrapTextElement(textElement, maxWidth);
+  }
+
+  const metrics = measureTextElement(textElement, {
+    text: boundTextUpdates.text,
+  });
 
   // Note: only update width for unwrapped text and bound texts (which always have autoResize set to true)
   if (textElement.autoResize) {
