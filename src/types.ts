--- conflicted
+++ resolved
@@ -377,9 +377,7 @@
   ) => void;
   onScrollChange?: (scrollX: number, scrollY: number) => void;
   children?: React.ReactNode;
-<<<<<<< HEAD
   scrollConstraints?: AppState["scrollConstraints"];
-=======
   validateEmbeddable?:
     | boolean
     | string[]
@@ -390,7 +388,6 @@
     element: NonDeleted<ExcalidrawEmbeddableElement>,
     appState: AppState,
   ) => JSX.Element | null;
->>>>>>> 9ca27c62
 }
 
 export type SceneData = {
